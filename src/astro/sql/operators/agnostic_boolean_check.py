--- conflicted
+++ resolved
@@ -70,35 +70,9 @@
         )
 
     def execute(self, context: Dict):
-<<<<<<< HEAD
         self.parameters = {}
         self.sql = AgnosticBooleanCheck.prep_boolean_checks_query(
             self.table, self.checks
-=======
-        conn_type = BaseHook.get_connection(self.conn_id).conn_type  # type: ignore
-        postgres = "postgres"
-        snowflake = "snowflake"
-        try:
-            execute_boolean_checks = {
-                postgres: AgnosticBooleanCheck.execute_postgres_boolean_checks,
-                snowflake: AgnosticBooleanCheck.execute_snowflake_boolean_checks,
-            }[conn_type]
-            get_failed_checks = {
-                postgres: self.get_postgres_failed_checks,
-                snowflake: self.get_snowflake_failed_checks,
-            }[conn_type]
-            prep_results = {
-                postgres: self.postgres_prep_results,
-                snowflake: self.snowflake_prep_results,
-            }[conn_type]
-        except KeyError:
-            raise ValueError(f"Please specify a postgres or snowflake conn id.")
-
-        self.handler = lambda curr: curr.fetchall()
-
-        self.sql, self.parameters = execute_boolean_checks(
-            self.table, self.checks, self.conn_id  # type: ignore
->>>>>>> b0ef95a2
         )
 
         results = super().execute(context)
@@ -128,33 +102,11 @@
                 failed_check_index.append(index)
         return failed_check_name, failed_check_index
 
-<<<<<<< HEAD
     def prep_boolean_checks_query(table: Table, checks: List[Check]):
         temp_table = (
             select([check.get_expression() for check in checks])
             .select_from(text(table.qualified_name()))
             .alias("check_table")
-=======
-    def get_snowflake_failed_checks(self, results):
-        failed_check_name = []
-        failed_check_index = []
-
-        for index in range(len(self.checks)):
-            if (
-                self.checks[index].threshold
-                < results[0][self.checks[index].name + "_result"]
-            ):
-                failed_check_name.append(self.checks[index].name)
-                failed_check_index.append(index)
-        return failed_check_name, failed_check_index
-
-    @staticmethod
-    def execute_postgres_boolean_checks(
-        table: Table, checks: List[Check], conn_id: str
-    ):
-        statement = (
-            "SELECT {results} FROM (SELECT {expressions} From {table}) as temp_table"
->>>>>>> b0ef95a2
         )
         return select([check.get_result() for check in checks]).select_from(temp_table)
 
@@ -165,66 +117,6 @@
             .where(and_(*[text(self.checks[index].expression) for index in results]))
             .limit(self.max_rows_returned)
         )
-<<<<<<< HEAD
-=======
-        results = sql.SQL(",").join([check.get_postgres_result() for check in checks])
-
-        hook = PostgresHook(postgres_conn_id=conn_id)
-
-        statement = (
-            sql.SQL(statement)
-            .format(
-                results=results,
-                expressions=expressions,
-                table=sql.Identifier(table.table_name),
-            )
-            .as_string(hook.get_conn())
-        )
-        return statement, {}
-
-    @staticmethod
-    def execute_snowflake_boolean_checks(table: str, checks: List[Check], conn_id: str):
-        statement = (
-            "SELECT {results} FROM (SELECT {expressions} From %(table)s as temp_table)"
-        )
-
-        statement = statement.replace(
-            "{expressions}",
-            ",".join([check.get_snowflake_expression() for check in checks]),
-        )
-        statement = statement.replace(
-            "{results}", ",".join([check.get_snowflake_result() for check in checks])
-        )
-        return statement, {"table": table}
-
-    def postgres_prep_results(self, results):
-        statement = "SELECT * from {table} WHERE {checks} LIMIT {max_rows_returned}"
-        failed_checks = [sql.SQL(self.checks[index].expression) for index in results]
-        hook = PostgresHook(postgres_conn_id=self.conn_id)
-        statement = (
-            sql.SQL(statement)
-            .format(
-                table=sql.Identifier(self.table.table_name),
-                checks=sql.SQL("AND").join(failed_checks),
-                max_rows_returned=sql.SQL(str(self.max_rows_returned)),
-            )
-            .as_string(hook.get_conn())
-        )
-        return statement, {}
-
-    def snowflake_prep_results(self, results):
-        statement = "SELECT * from %(table)s WHERE {expressions} LIMIT {limit}"
-        statement = statement.replace(
-            "{expressions}",
-            "AND".join([self.checks[index].expression for index in results]),
-        )
-        statement = statement.replace("{limit}", str(self.max_rows_returned))
-        return statement, {"table": self.table}
-
-
-def wrap_identifier(inp):
-    return "Identifier(%(" + inp + ")s)"
->>>>>>> b0ef95a2
 
 
 def boolean_check(table: Table, checks: List[Check] = [], max_rows_returned: int = 100):
